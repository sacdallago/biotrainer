# Configuration File Options

*Biotrainer* supports a lot of different configuration options. This file gives an overview about all of them
and explains, which protocol needs which input files and which options are mandatory.
(| means the exclusive OR, so choose one of the available options)

## General options

Choose a **protocol** that handles, how your provided data is interpreted:
```yaml
protocol: residue_to_class | residues_to_class | sequence_to_class | sequence_to_value
```

The seed can also be changed (any positive integer):
```yaml
seed: 1234  # Default: 42
```

You can also manually select a device for training:
```yaml
device: cpu | cuda  # Default: Uses cuda if cuda is available, otherwise cpu
```

After all training is done, the model is evaluated on the test set. The predictions it makes can be stored in the
output file. This behaviour is disabled by default, because the file can get very long for large datasets.
```yaml
save_test_predictions: True | False  # Default: False
```

Sometimes, your sequence or embeddings file might contain more or less sequences than your corresponding labels 
file for a residue-level prediction task. 
If this is intended, you can tell *biotrainer* to simply ignore those redundant sequences:
```yaml
ignore_file_inconsistencies: True | False  # Default: False
```

A concrete output directory can be specified:
```yaml
output_dir: path/to/output_dir  # Default: path/to/config/output
```

## Training data (protocol specific)

Depending on the protocol that fits to your dataset, you have to provide different input files. For the data standards
of these files, please refer to the [data standardization](data_standardization.md) document.

A sequence file has to be provided for every protocol:
```yaml
sequences_file: path/to/sequences.fasta
```

For the **residue_to_class** protocol, a separate labels file also has to be provided:
```yaml
labels_file: path/to/labels.fasta
```

The **residue_to_class** and **residues_to_class** protocols also support a mask file, if some residues should be masked
during training:
```yaml
mask_file: path/to/mask.fasta
```

## Embeddings

In *biotrainer*, it is possible to calculate embeddings automatically using *bio_embeddings*. To do this, only
a valid embedder name has to be provided:
```yaml
embedder_name: prottrans_t5_xl_u50 | esm | esm1b | seqvec | fasttext | word2vec | one_hot_encoding | ...
```
Take a look at [bio_embeddings](https://github.com/sacdallago/bio_embeddings/) to find out about all the available
embedding methods. 
A list of all current embedding config options can be found, for example, 
[in this file](https://github.com/sacdallago/bio_embeddings/blob/efb9801f0de9b9d51d19b741088763a7d2d0c3a2/bio_embeddings/embed/pipeline.py#L253). 

It is, furthermore, also possible to provide a custom embeddings file in h5 format (take a look at the 
[examples folder](../examples/custom_embeddings/) for more information). Please also have a look at the 
[data standardization](data_standardization.md#embeddings) for the specification requirements of your embeddings.

Either provide a local file:
```yaml
embeddings_file: path/to/embeddings.h5
```
You can also download your embeddings directly from a URL:
```yaml
embeddings_file: ftp://examples.com/embeddings.h5  # Supports http, https, ftp
```
The file will be downloaded and stored in the path of your config file with prefix "downloaded_".

**Note that *embedder_name* and *embeddings_file* are mutually exclusive. In case you provide your own embeddings,
the experiment directory will be called *custom_embeddings*.**

## Model parameters

There are multiple options available to specify the model you want to train.

At first, choose the model architecture to be used:
```yaml
model_choice: FNN | CNN | LogReg | LightAttention  # Default: CNN
```
<details><summary>The available models depend on your chosen protocol.</summary>
<code>
'residue_to_class': {
    CNN,
    FNN,
    LogReg
},
'residues_to_class': {
    LightAttention 
}
'sequence_to_class': {
    FNN,
    LogReg
},
'sequence_to_value': {
    FNN,
    LogReg
}
</code>
</details>

Specify an optimizer:
```yaml
optimizer_choice: adam  # Default: adam
```
and the learning rate (any positive float):
```yaml
learning_rate: 1e-4  # Default: 1e-3
```

Specify the loss:
```yaml
loss_choice: cross_entropy_loss | mean_squared_error
```
Note that *mean_squared_error* can only be applied to regression tasks, i.e. *x_to_value*.

For classification tasks, the loss can also be calculated with class weights:
```yaml
use_class_weights: True | False  # Default: False
```

## Training parameters

This section describes the available training and dataloader parameters.

You should declare the maximum number of epochs you want to train your model (any positive integer):
```yaml
num_epochs: 20  # Default: 200
```

The build-in solver has an early-stop mechanism that prevents the model from over-fitting if the validation loss 
increases for too long. It can be controlled by providing a patience value (any positive integer):
```yaml
patience: 20  # Default: 10
```
To provide a threshold that indicates, if the patience should decrease, an epsilon value can be specified (any positive
float):
```yaml
epsilon: 1e-3  # Default: 0.001 
```
<details><summary>Early stop mechanism explanation:</summary>
If the current loss is smaller than the previous minimum loss minus the epsilon threshold, a stop count is reset to 
the patience value indicated above. 
Otherwise, if it is already 0, early stop is triggered and the best previous model loaded.
If it is still above 0, patience gets decreased by one.
Expressed in code:
<code>
    
    def _early_stop(self, current_loss: float, epoch: int) -> bool:
        if current_loss < (self._min_loss - self.epsilon):
            self._min_loss = current_loss
            self._stop_count = self.patience

            # Save best model (overwrite if necessary)
            self._save_checkpoint(epoch)
            return False
        else:
            if self._stop_count == 0:
                # Reload best model
                self.load_checkpoint()
                return True
            else:
                self._stop_count = self._stop_count - 1
                return False
</code>
</details>

It is also possible to change the batch size (any positive integer):
```yaml
batch_size: 32  # Default: 128
```

The dataloader can also shuffle the dataset on each epoch:
```yaml
shuffle: True | False  # Default: True
```

## Cross Validation

### Default

By default, *biotrainer* will use the set annotations provided via the sequence annotations. Separating the 
data this way into train, validation and test set is commonly known as **hold-out cross validation**.
```yaml
cross_validation_config:
  method: hold_out  # Default: hold_out
```
This is the default option and specifying it in the config file is optional.

Additionally, *biotrainer* supports a set of other cross validation methods, which can be configured in the 
configuration file, as shown in the next sections. We assume knowledge of the methods and only provide the available
configuration options.
[This article](https://neptune.ai/blog/cross-validation-in-machine-learning-how-to-do-it-right) provides a more
in-depth description of the implemented cross validation methods.

### k-fold Cross Validation

When using k-fold cross validation, sequences annotated with either "SET=train" or "VALIDATION=True" are combined
to create the k splits. *Biotrainer* supports **repeated**, **stratified** and **nested** k-fold cross validation
(and combinations of these techniques).
```yaml
cross_validation_config:
  method: k_fold
  k: 2  # k >= 2
  stratified: True  # Default: False
  repeat: 3  # Default: 1
```
The distribution of train to validation samples in the splits is `(k-1):1`, 
so three times more train than validation samples for `k: 4`.

The `stratified` option can also be used for regression tasks. In this case, the continuous values are converted
to bins to calculate the stratified splits.

To use **nested** k-fold cross validation, hyperparameters which should be optimized with the nested splits must
be specified in the config file. This can be done by using lists explicitly, using pythonic list comprehensions
or a range expression. The latter two have to be provided as string literals.
The following example shows all three options:
```yaml
use_class_weights: [True, False]  # Explicit list
learning_rate: "[10**-x for x in [2, 3, 4]]"  # List comprehension
batch_size: "range(8, 132, 4)"  # Range expression
```
All parameters that change during training can be configured this way to be included in the hyperparameter optimization
search. As search methods, **random search** and **grid search** have been implemented. 
A complete nested k-fold cross validation config could look like this:
```yaml
cross_validation_config:
  method: k_fold
  k: 3  # k >= 2
  stratified: True  # Default: False
  repeat: 1  # Default: 1
  nested: True
  nested_k: 2  # nested_k >= 2
  search_method: random_search
  n_max_evaluations_random: 3  #  n_max_evaluations_random >= 2
```

Note that the total number of trained models will be `k * nested_k * n_max_evaluations_random` for random_search
and `k * nested_k * len(possible_grid_combinations)`, so the training process can get very resource-heavy!

Overview about all config options for k-fold cross validation:
```yaml
cross_validation_config:
  method: k_fold
  k: 5  # k >= 2
  stratified: True | False # Default: False
  repeat: 1  # repeat >= 1, Default: 1
  nested: True | False  # Default: False
  nested_k: 3  # nested_k >= 2, only nested
  search_method: random_search | grid_search  # No default, but must be configured for nested k-fold cv, only nested
  n_max_evaluations_random: 3  #  n_max_evaluations_random >= 2, only for random_search, only nested
```

### Leave-p-out Cross Validation

This edge case of k-fold Cross Validation with (usually) very small validation sets is also implemented in
*biotrainer*.
Using it is quite simple:
```yaml
cross_validation_config:
  method: leave_p_out
  p: 5  # p >= 1
```

**Note that this might create a very high number of splits and is only recommended for small training and validation
sets!**

## Special training modes

On clusters for example, training can get interrupted for a numerous reasons. The implemented auto_resume mode 
makes it possible to re-submit your job without changing anything in the configuration. It will automatically search
for the latest available checkpoint at the default directory path. This behaviour is activated by default, but
you can switch it off if necessary:
```yaml
auto_resume: True | False  # Default: True
```

If you are using an already pretrained model and want to continue to train it for more epochs, you can use the 
following option:
```yaml
pretrained_model: path/to/model_checkpoint.pt
```
*Biotrainer* will now run until early stop was triggered, 
or `num_epochs - num_pretrained_epochs` (from the model state dict) is reached.

**Note that `pretrained_model` and `auto_resume` options are incompatible.**
`auto_resume` should be used in case one needs to restart the training job multiple times.
`pretrained_model` if one wants to continue to train a specific model.


Sometimes it might be useful to check your employed setup and architecture only on a small sub-sample of your 
<<<<<<< HEAD
total dataset. This can also be automatically done for you in *biotrainer*:
=======
total dataset. This can also be automatically done for you in biotrainer:
>>>>>>> 8a9ded5a
```yaml
limited_sample_size: 100  # Default: -1, must be > 0 to be applied
```
Note that this value is applied only to the train dataset and embedding calculation is currently
done for all sequences!<|MERGE_RESOLUTION|>--- conflicted
+++ resolved
@@ -308,11 +308,7 @@
 
 
 Sometimes it might be useful to check your employed setup and architecture only on a small sub-sample of your 
-<<<<<<< HEAD
 total dataset. This can also be automatically done for you in *biotrainer*:
-=======
-total dataset. This can also be automatically done for you in biotrainer:
->>>>>>> 8a9ded5a
 ```yaml
 limited_sample_size: 100  # Default: -1, must be > 0 to be applied
 ```
